# :rocket: BlastedImage
[![npm downloads](https://img.shields.io/npm/dm/react-native-blasted-image.svg?style=for-the-badge)](https://www.npmjs.com/package/react-native-blasted-image)
[![platform - android](https://img.shields.io/badge/platform-Android-3ddc84.svg?logo=android&style=for-the-badge)](https://www.android.com)
[![platform - ios](https://img.shields.io/badge/platform-iOS-0067b8.svg?logo=apple&style=for-the-badge)](https://developer.apple.com/ios)

A simple yet powerful image component for React Native, powered by [Glide](https://github.com/bumptech/glide) (Android) and [SDWebImage](https://github.com/SDWebImage/SDWebImage) (iOS).

## Description
Caching remote images has always been a challenge for me with the Image component in React Native. This simplified, yet powerful component, addresses that issue head-on. It offers a robust and performant mechanism for caching remote images, ensuring they're displayed quickly.<br><br>Leveraging the strengths of Glide and SDWebImage, it supports both memory and disk caching for remote images. The newly added Hybrid Assets feature allows you to bundle remote assets in your build, fetching from the network only when necessary. Notably, while it provides these enhanced capabilities for remote images, it seamlessly integrates with the standard React Native Image component when handling local assets using require.

## Features

- **Performance**: Bypasses the React Native Image component for remote images ensuring immediate and lightning-fast display of remote images.
- **Cross-Platform**: Works on both Android (with [Glide](https://github.com/bumptech/glide)) and iOS (with [SDWebImage](https://github.com/SDWebImage/SDWebImage))
- **Customizable**: Wrapped within a `View` for added layout and style customization.
- **Robust Caching**: Benefits from both memory and disk caching for maximum performance.
- **Hybrid Assets**: Bundle remote assets within your build and only fetch from the network if assets are not included.

## Installation
### With bare React Native 
#### Using npm:
```bash
npm install react-native-blasted-image --save
```
#### Using yarn:
```bash
yarn add react-native-blasted-image
```
#### Link native packages (iOS only)
```bash
cd ios && pod install
```

### With Expo
#### Using npm:
```bash
npx expo install react-native-blasted-image
```

## Usage
Here's a simple example to get you started:
```jsx
import BlastedImage from 'react-native-blasted-image';

<BlastedImage 
  source={{ uri: 'https://example.com/image.png' }} 
  resizeMode="cover"
  width={200}
  height={200}
  style={{ borderRadius: 10 }}
/>
```

## Paramaters
| Parameter    | Type              | Description                                                                                         | Default |
|--------------|-------------------|-----------------------------------------------------------------------------------------------------|---------|
| `source`     | `Object`&nbsp;or&nbsp;`require` | (**Required**) Can be an object containing a `uri` string for remote images or local images using `require`.<br><br>(Optional) The object containing `uri` can also contain `hybridAssets` and `cloudUrl` . See specific documentation regarding the source parameter below.     | -       |
| `width`      | `Number`          | (Optional) Specifies the width of the image. `Overrides width in style`                                                        | 100     |
| `height`     | `Number`          | (Optional) Specifies the height of the image. `Overrides height in style`                                                      | 100     |
| `resizeMode` | `String`          | (Optional) Resize the image with one of the options: `cover`&nbsp;`contain`&nbsp;`center`&nbsp;`stretch`  | cover |
| `isBackground` | `Boolean`          | (Optional) Makes the image act as a container background similar to the native `ImageBackground` component  | false |
| `fallbackSource` | `Object`          | (Optional) Object containing a `uri` string for a custom error image.  | - |
| `onLoad` | `Function`          | (Optional) Callback function that gets called when the image has loaded succesfully.  | - |
| `onError` | `Function`          | (Optional) Callback function that gets called when there was an error loading the image.  | - |
| `style`      | `Object`          | (Optional) Styles to be applied to the image, e.g., `{borderRadius:20}`.<br>See [View Style Props](https://reactnative.dev/docs/view-style-props) for all available styles.       
<<<<<<< HEAD
### Source Parameter
| Parameter    | Type              | Description                                                                                         | Default |
|--------------|-------------------|-----------------------------------------------------------------------------------------------------|---------|
| `uri`     | `String` | (**Required**) URI string for remote images or local images using require.     | -       |
| `hybridAssets`      | `Boolean`          | (Optional) Enables the Hybrid Assets feature to bundle remote assets locally and fetch from the network if not included.                                                        | false     |
| `cloudUrl`     | `String`          | (Optional) Leading URL to the remote assets for Hybrid Assets functionality.<br>(Required if `hybridAssets` is enabled)                                                       | null     |
=======
| `hybridAssets` | `Boolean`          | (Optional) Enables the Hybrid Assets feature to bundle remote assets locally and fetch from the network if not included.  | false |
| `cloudUrl`      | `String`          | (Required if hybridassets is enabled) Leading URL to the remote assets for Hybrid Assets functionality.                     | -       |
>>>>>>> 5aee5177

## Methods
```jsx
import BlastedImage from 'react-native-blasted-image';

BlastedImage.preload([
  { uri: 'https://example.com/image1.jpg' },
  { uri: 'https://example.com/image2.jpg', skipMemoryCache: true },
  { uri: 'https://example.com/image2.jpg', skipMemoryCache: true, hybridAssets: true, cloudUrl: "https://www.example.com/" }
]);
```
| Method                          | PropType                  | Description                                              |
|---------------------------------|---------------------------|----------------------------------------------------------|
<<<<<<< HEAD
| `BlastedImage.preload()`        | `Array<{ uri: string, skipMemoryCache: bool }>`  | Preloads remote images from an array of URIs, with the option to preload only to disk.<br>`Supports Hybrid Assets`                   |
=======
| `BlastedImage.preload()`        | `Array<{ uri: string, skipMemoryCache: bool, hybridAssets: bool, cloudUrl: string }>`  | Preloads remote images from an array of URIs, with the option to preload only to disk.                   |
>>>>>>> 5aee5177
| `BlastedImage.clearDiskCache()` | -                         | Clears the disk cache for all images.                    |
| `BlastedImage.clearMemoryCache()`| -                         | Clears the memory cache for all images.                  |
| `BlastedImage.clearAllCaches()` | -                         | Clears both disk and memory caches for all images.       |

## Hybrid Assets
The Hybrid Assets feature allows you to bundle remote assets directly into your build ensuring they are available locally while still enabling network fetching when necessary. This approach can significantly reduce bandwidth usage especially if you know in advance which assets will be used when you bundle your app.<br><br>To fully utilize the Hybrid Assets feature it's important to follow the same folder structure remotely as you do locally. This makes it easier to update your project with new assets while keeping everything organized and simplify the process of integrating updates.

### Automatic Bundling (Expo only)
When using Expo you can take advantage of the automatic asset bundling feature by adding this to your app.json file and running prebuild. The bundling feature will automatically copy and reference hybrid assets from the `./assets/blasted-image/*` directory on both iOS and Android platforms following the same folder structure as your remote assets

#### app.json
```json
{
  "expo": {
    "plugins": [
      "react-native-blasted-image"
    ]
  }
}
```
#### Run
```bash
npx expo prebuild
```

### Manual Bundling
If you prefer to manage your hybrid assets manually or if you are using `Bare React Native` you need to do the following.

#### Android
1. Copy your hybrid assets to ./android/app/src/main/assets/blasted-image/

#### iOS
1. Copy your hybrid assets to ./ios/Resources/blasted-image/
2. Reference your hybrid asset folder in Xcode (Resources -> blasted-image) and make sure it is included in the Build Phase.

### Hybrid Assets Example Structure
```
Local files                         # Files included in your build
│
├── assets                          # Inside root directory of your project
│   │
│   ├── blasted-image               # All images in this folder are checked against the matching location on your cloud storage.
│   │
│   ├────── image_or_folder_1	 
│   ├────── image_or_folder_2        
│   └────── ...    
└── ...
	
Remote files                        # Files in the cloud, for example Firebase etc.
│
├── image_or_folder_1               # Available in hybrid assets, not downloaded
├── image_or_folder_2               # Available in hybrid assets, not downloaded
├── image_or_folder_2               # Not available in hybrid assets, download and cache
└── ...
```
> **Note**: If you use manual bundling your hybrid assets should not be placed inside the root of your project directory but rather in Resources for iOS and assets for Android.


## Events
```jsx
import { NativeEventEmitter, NativeModules } from 'react-native';

const BlastedImageEvents = new NativeEventEmitter(NativeModules.BlastedImage);

useEffect(() => {
  const subscription = BlastedImageEvents.addListener('BlastedEventLoaded', (data) => {
    console.log(data.message);
  });

  return () => {
    subscription.remove();
  };
}, []);
```
| Event                          | Description                                              |
|---------------------------------|-------------------------------------------------------------------|
| `BlastedEventLoaded`        | Triggered when remote images are successfully loaded.                  |
| `BlastedEventClearedMemory` | Triggered when the memory cache for all images is cleared.                    |
| `BlastedEventClearedDisk`| Triggered when the disk cache for all images is cleared.                  |
| `BlastedEventClearedAll` | Triggered when both disk and memory caches for all images are cleared.       |
| `BlastedEventLog` | Provides detailed logging information for better debugging.       |

## Credits
This component was created with inspiration from [react-native-fast-image](https://github.com/DylanVann/react-native-fast-image) that also uses [Glide](https://github.com/bumptech/glide) and [SDWebImage](https://github.com/SDWebImage/SDWebImage). But due to its lack of ongoing maintenance i felt the need to develop this new image component to continue providing robust and performant caching functionality.

## Contributing
Contributions are welcome! If you find a bug or have a feature request, please open an issue. If you want to contribute code, please open a pull request.

## License
-   BlastedImage - `MIT` :copyright: [xerdnu](https://github.com/xerdnu)
-   SDWebImage - `MIT`
-   Glide - `BSD`, part `MIT` and `Apache 2.0`. See the [LICENSE](https://github.com/bumptech/glide/blob/master/LICENSE) file for details.<|MERGE_RESOLUTION|>--- conflicted
+++ resolved
@@ -63,17 +63,12 @@
 | `onLoad` | `Function`          | (Optional) Callback function that gets called when the image has loaded succesfully.  | - |
 | `onError` | `Function`          | (Optional) Callback function that gets called when there was an error loading the image.  | - |
 | `style`      | `Object`          | (Optional) Styles to be applied to the image, e.g., `{borderRadius:20}`.<br>See [View Style Props](https://reactnative.dev/docs/view-style-props) for all available styles.       
-<<<<<<< HEAD
 ### Source Parameter
 | Parameter    | Type              | Description                                                                                         | Default |
 |--------------|-------------------|-----------------------------------------------------------------------------------------------------|---------|
 | `uri`     | `String` | (**Required**) URI string for remote images or local images using require.     | -       |
 | `hybridAssets`      | `Boolean`          | (Optional) Enables the Hybrid Assets feature to bundle remote assets locally and fetch from the network if not included.                                                        | false     |
 | `cloudUrl`     | `String`          | (Optional) Leading URL to the remote assets for Hybrid Assets functionality.<br>(Required if `hybridAssets` is enabled)                                                       | null     |
-=======
-| `hybridAssets` | `Boolean`          | (Optional) Enables the Hybrid Assets feature to bundle remote assets locally and fetch from the network if not included.  | false |
-| `cloudUrl`      | `String`          | (Required if hybridassets is enabled) Leading URL to the remote assets for Hybrid Assets functionality.                     | -       |
->>>>>>> 5aee5177
 
 ## Methods
 ```jsx
@@ -87,11 +82,7 @@
 ```
 | Method                          | PropType                  | Description                                              |
 |---------------------------------|---------------------------|----------------------------------------------------------|
-<<<<<<< HEAD
-| `BlastedImage.preload()`        | `Array<{ uri: string, skipMemoryCache: bool }>`  | Preloads remote images from an array of URIs, with the option to preload only to disk.<br>`Supports Hybrid Assets`                   |
-=======
 | `BlastedImage.preload()`        | `Array<{ uri: string, skipMemoryCache: bool, hybridAssets: bool, cloudUrl: string }>`  | Preloads remote images from an array of URIs, with the option to preload only to disk.                   |
->>>>>>> 5aee5177
 | `BlastedImage.clearDiskCache()` | -                         | Clears the disk cache for all images.                    |
 | `BlastedImage.clearMemoryCache()`| -                         | Clears the memory cache for all images.                  |
 | `BlastedImage.clearAllCaches()` | -                         | Clears both disk and memory caches for all images.       |
